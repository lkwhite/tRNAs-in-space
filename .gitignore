--- conflicted
+++ resolved
@@ -16,7 +16,6 @@
 __pycache__/
 *.pyc
 *.pyo
-<<<<<<< HEAD
 *.pyd
 
 # Testing and coverage
@@ -47,11 +46,9 @@
 
 # Pre-commit
 .pre-commit-config.yaml.bak
-=======
 
 # Ignore Python build artifacts
 *.egg-info/
 dist/
 build/
 *.egg
->>>>>>> 46d90c55
