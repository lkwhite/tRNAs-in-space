--- conflicted
+++ resolved
@@ -202,21 +202,16 @@
 
 
 def sort_key(lbl: str):
-<<<<<<< HEAD
     """Order labels: 20 < 20A < 20B; allow dotted like 9.1; Type II extended arms (e1-e24) map to reserved space; unknowns at end."""
-=======
-    """Order labels: 20 < 20A < 20B; allow dotted like 9.1; e positions between 47 and 48; unknowns at end."""
->>>>>>> 8f17852d
     if lbl is None or lbl == "" or lbl == "nan":
         return (10**9, 2, "")
     s = str(lbl)
-    # Handle "e" positions (extended variable arm): e1, e2, e12, etc.
-    # Place them between position 47 and 48
+    # Type II extended variable arm positions (e1-e24) map to reserved coordinate space
     m = re.fullmatch(r"e(\d+)", s)
     if m:
         e_num = int(m.group(1))
-        # Return (47, 1, e_num) to place between 47 (base=47, tier=0) and 48 (base=48, tier=0)
-        return (47, 1, e_num)
+        # Map to reserved space: after position 46, before regular 48
+        return (46, 2, e_num)
     m = re.fullmatch(r"(\d+)([A-Za-z]+)?", s)
     if m:
         base = int(m.group(1))
@@ -225,13 +220,6 @@
     m = re.fullmatch(r"(\d+)\.(\d+)", s)
     if m:
         return (int(m.group(1)), 1, int(m.group(2)))
-    # Type II extended variable arm positions (e1-e24) map to reserved coordinate space
-    m = re.fullmatch(r"e(\d+)", s)
-    if m:
-        e_num = int(m.group(1))
-        # Map to reserved space: after position 46, before regular 48
-        # This places them after (47, 1, *) SeC insertions but in proper structural location
-        return (46, 2, e_num)
     return (10**9 - 1, 2, s)
 
 
